package biz

import (
	"encoding/json"
	"fmt"
	"net/http"

	nprotoo "github.com/cloudwebrtc/nats-protoo"
<<<<<<< HEAD
=======
	"github.com/dgrijalva/jwt-go"
	"github.com/pion/ion/pkg/discovery"
>>>>>>> 9a006051
	"github.com/pion/ion/pkg/log"
	"github.com/pion/ion/pkg/proto"
	"github.com/pion/ion/pkg/signal"
	"github.com/pion/ion/pkg/util"
)

var (
	errorTokenRequired          = util.NewNpError(http.StatusUnauthorized, "Authorization token required for access")
	errorInvalidRoomToken       = util.NewNpError(http.StatusUnauthorized, "Invalid room token")
	errorUnauthorizedRoomAccess = util.NewNpError(http.StatusForbidden, "Permission not sufficient for room")
)

// ParseProtoo Unmarshals a protoo payload.
func ParseProtoo(msg json.RawMessage, connectionClaims *signal.Claims, msgType interface{}) *nprotoo.Error {
	if err := json.Unmarshal(msg, &msgType); err != nil {
		log.Errorf("Biz.Entry parse error %v", err.Error())
		return util.NewNpError(http.StatusBadRequest, fmt.Sprintf("Error parsing request object %v", err.Error()))
	}

	authenticatable, ok := msgType.(proto.Authenticatable)
	log.Debugf("msgType: %#v \nHasRoomInfo: %#v ok: %v", msgType, authenticatable, ok)
	if ok && roomAuth.Enabled {
		return authenticateRoom(msgType, connectionClaims, authenticatable)
	}

	return nil
}

// authenticateRoom checks both the connection token AND an optional message token for RID claims
// returns nil for success and returns an error if there are no valid claims for the RID
func authenticateRoom(msgType interface{}, connectionClaims *signal.Claims, authenticatable proto.Authenticatable) *nprotoo.Error {
	log.Debugf("authenticateRoom: checking claims on token %v", authenticatable.Token())
	// Connection token has valid claim on this room, succeed early
	if connectionClaims != nil && authenticatable.Room().RID == proto.RID(connectionClaims.RID) {
		log.Debugf("authenticateRoom: Valid RID in connectionClaims %v", authenticatable.Room().RID)
		return nil
	}

	// Check for a message level proto.RoomToken
	var msgClaims *signal.Claims = nil
	if t := authenticatable.Token(); t != "" {
		token, err := jwt.ParseWithClaims(t, &signal.Claims{}, roomAuth.KeyFunc)
		if err != nil {
			log.Debugf("authenticateRoom: Error parsing token: %v", err)
			return errorInvalidRoomToken
		}
		log.Debugf("authenticateRoom: Got Token %#v", token)
		msgClaims = token.Claims.(*signal.Claims)
	}

	// No tokens were passed in
	if connectionClaims == nil && msgClaims == nil {
		return errorTokenRequired
	}

	// Message token is valid, succeed
	if msgClaims != nil && authenticatable.Room().RID == proto.RID(msgClaims.RID) {
		log.Debugf("authenticateRoom: Valid RID in msgClaims %v", authenticatable.Room().RID)
		return nil
	}

	// If this is reached, a token was passed but it did not have a valid RID claim
	return errorUnauthorizedRoomAccess
}

// Entry is the biz entry
func Entry(method string, peer *signal.Peer, msg json.RawMessage, claims *signal.Claims, accept signal.RespondFunc, reject signal.RejectFunc) {
	var result interface{}
	topErr := util.NewNpError(http.StatusBadRequest, fmt.Sprintf("Unkown method [%s]", method))

	//TODO DRY this up
	switch method {
	case proto.ClientJoin:
<<<<<<< HEAD
		var msgData proto.FromClientJoinMsg
		if topErr = ParseProtoo(msg, &msgData); topErr == nil {
			result, topErr = join(peer, msgData)
		}
	case proto.ClientOffer:
		var msgData proto.ClientNegotiationMsg
		if topErr = ParseProtoo(msg, &msgData); topErr == nil {
			result, topErr = offer(peer, msgData)
		}
	case proto.ClientTrickleICE:
		var msgData proto.ClientTrickleMsg
		if topErr = ParseProtoo(msg, &msgData); topErr == nil {
			result, topErr = trickle(peer, msgData)
		}
	case proto.ClientBroadcast:
		var msgData proto.FromClientBroadcastMsg
		if topErr = ParseProtoo(msg, &msgData); topErr == nil {
			result, topErr = broadcast(peer, msgData)
		}
	case proto.SignalClose:
		var msgData proto.SignalCloseMsg
		if topErr = ParseProtoo(msg, &msgData); topErr == nil {
			result, topErr = close(peer, msgData)
=======
		var msgData proto.JoinMsg
		if topErr = ParseProtoo(msg, claims, &msgData); topErr == nil {
			result, topErr = join(peer, msgData)
		}
	case proto.ClientLeave:
		var msgData proto.LeaveMsg
		if topErr = ParseProtoo(msg, claims, &msgData); topErr == nil {
			result, topErr = leave(peer, msgData)
		}
	case proto.ClientPublish:
		var msgData proto.PublishMsg
		if topErr = ParseProtoo(msg, claims, &msgData); topErr == nil {
			result, topErr = publish(peer, msgData)
		}
	case proto.ClientUnPublish:
		var msgData proto.UnpublishMsg
		if topErr = ParseProtoo(msg, claims, &msgData); topErr == nil {
			result, topErr = unpublish(peer, msgData)
		}
	case proto.ClientSubscribe:
		var msgData proto.SubscribeMsg
		if topErr = ParseProtoo(msg, claims, &msgData); topErr == nil {
			result, topErr = subscribe(peer, msgData)
		}
	case proto.ClientUnSubscribe:
		var msgData proto.UnsubscribeMsg
		if topErr = ParseProtoo(msg, claims, &msgData); topErr == nil {
			result, topErr = unsubscribe(peer, msgData)
		}
	case proto.ClientBroadcast:
		var msgData proto.BroadcastMsg
		if topErr = ParseProtoo(msg, claims, &msgData); topErr == nil {
			result, topErr = broadcast(peer, msgData)
		}
	case proto.ClientTrickleICE:
		var msgData proto.TrickleMsg
		if topErr = ParseProtoo(msg, claims, &msgData); topErr == nil {
			result, topErr = trickle(peer, msgData)
>>>>>>> 9a006051
		}
	}

	if topErr != nil {
		reject(topErr.Code, topErr.Reason)
	} else {
		accept(result)
	}
}<|MERGE_RESOLUTION|>--- conflicted
+++ resolved
@@ -6,11 +6,7 @@
 	"net/http"
 
 	nprotoo "github.com/cloudwebrtc/nats-protoo"
-<<<<<<< HEAD
-=======
 	"github.com/dgrijalva/jwt-go"
-	"github.com/pion/ion/pkg/discovery"
->>>>>>> 9a006051
 	"github.com/pion/ion/pkg/log"
 	"github.com/pion/ion/pkg/proto"
 	"github.com/pion/ion/pkg/signal"
@@ -36,6 +32,15 @@
 		return authenticateRoom(msgType, connectionClaims, authenticatable)
 	}
 
+	return nil
+}
+
+// ParseProtooNoAuth Unmarshals a protoo payload.
+func ParseProtooNoAuth(msg json.RawMessage, msgType interface{}) *nprotoo.Error {
+	if err := json.Unmarshal(msg, &msgType); err != nil {
+		log.Errorf("Biz.Entry parse error %v", err.Error())
+		return util.NewNpError(http.StatusBadRequest, fmt.Sprintf("Error parsing request object %v", err.Error()))
+	}
 	return nil
 }
 
@@ -84,70 +89,29 @@
 	//TODO DRY this up
 	switch method {
 	case proto.ClientJoin:
-<<<<<<< HEAD
 		var msgData proto.FromClientJoinMsg
-		if topErr = ParseProtoo(msg, &msgData); topErr == nil {
+		if topErr = ParseProtoo(msg, claims, &msgData); topErr == nil {
 			result, topErr = join(peer, msgData)
 		}
 	case proto.ClientOffer:
 		var msgData proto.ClientNegotiationMsg
-		if topErr = ParseProtoo(msg, &msgData); topErr == nil {
+		if topErr = ParseProtoo(msg, claims, &msgData); topErr == nil {
 			result, topErr = offer(peer, msgData)
 		}
 	case proto.ClientTrickleICE:
 		var msgData proto.ClientTrickleMsg
-		if topErr = ParseProtoo(msg, &msgData); topErr == nil {
+		if topErr = ParseProtoo(msg, claims, &msgData); topErr == nil {
 			result, topErr = trickle(peer, msgData)
 		}
 	case proto.ClientBroadcast:
 		var msgData proto.FromClientBroadcastMsg
-		if topErr = ParseProtoo(msg, &msgData); topErr == nil {
+		if topErr = ParseProtoo(msg, claims, &msgData); topErr == nil {
 			result, topErr = broadcast(peer, msgData)
 		}
 	case proto.SignalClose:
 		var msgData proto.SignalCloseMsg
-		if topErr = ParseProtoo(msg, &msgData); topErr == nil {
+		if topErr = ParseProtoo(msg, claims, &msgData); topErr == nil {
 			result, topErr = close(peer, msgData)
-=======
-		var msgData proto.JoinMsg
-		if topErr = ParseProtoo(msg, claims, &msgData); topErr == nil {
-			result, topErr = join(peer, msgData)
-		}
-	case proto.ClientLeave:
-		var msgData proto.LeaveMsg
-		if topErr = ParseProtoo(msg, claims, &msgData); topErr == nil {
-			result, topErr = leave(peer, msgData)
-		}
-	case proto.ClientPublish:
-		var msgData proto.PublishMsg
-		if topErr = ParseProtoo(msg, claims, &msgData); topErr == nil {
-			result, topErr = publish(peer, msgData)
-		}
-	case proto.ClientUnPublish:
-		var msgData proto.UnpublishMsg
-		if topErr = ParseProtoo(msg, claims, &msgData); topErr == nil {
-			result, topErr = unpublish(peer, msgData)
-		}
-	case proto.ClientSubscribe:
-		var msgData proto.SubscribeMsg
-		if topErr = ParseProtoo(msg, claims, &msgData); topErr == nil {
-			result, topErr = subscribe(peer, msgData)
-		}
-	case proto.ClientUnSubscribe:
-		var msgData proto.UnsubscribeMsg
-		if topErr = ParseProtoo(msg, claims, &msgData); topErr == nil {
-			result, topErr = unsubscribe(peer, msgData)
-		}
-	case proto.ClientBroadcast:
-		var msgData proto.BroadcastMsg
-		if topErr = ParseProtoo(msg, claims, &msgData); topErr == nil {
-			result, topErr = broadcast(peer, msgData)
-		}
-	case proto.ClientTrickleICE:
-		var msgData proto.TrickleMsg
-		if topErr = ParseProtoo(msg, claims, &msgData); topErr == nil {
-			result, topErr = trickle(peer, msgData)
->>>>>>> 9a006051
 		}
 	}
 
