package biz

import (
	"encoding/json"

	nprotoo "github.com/cloudwebrtc/nats-protoo"
	"github.com/google/uuid"
	"github.com/notedit/sdp"
	"github.com/pion/ion/pkg/log"
	"github.com/pion/ion/pkg/proto"
	"github.com/pion/ion/pkg/signal"
	"github.com/pion/ion/pkg/util"
)

var (
	ridError  = util.NewNpError(codeRoomErr, codeStr(codeRoomErr))
	jsepError = util.NewNpError(codeJsepErr, codeStr(codeJsepErr))
	// sdpError  = util.NewNpError(codeSDPErr, codeStr(codeSDPErr))
	midError = util.NewNpError(codeMIDErr, codeStr(codeMIDErr))
)

// join room
func join(peer *signal.Peer, msg proto.FromClientJoinMsg) (interface{}, *nprotoo.Error) {
	log.Infof("biz.join peer.ID()=%s msg=%v", peer.ID(), msg)
	rid := msg.RID

	// Validate
	if msg.RID == "" {
		return nil, ridError
	}
	sdpInfo, err := sdp.Parse(msg.Jsep.SDP)
	if err != nil {
		return nil, util.NewNpError(400, "Could not parse SDP")
	}

	islb, found := getRPCForIslb()
	if !found {
		return nil, util.NewNpError(500, "Not found any node for islb.")
	}
	uid := peer.ID()

	//already joined this room
	if signal.HasPeer(rid, peer) {
		log.Infof("biz.join peer.ID()=%s already joined, removing old peer", peer.ID())
		islb.AsyncRequest(proto.IslbOnStreamRemove, util.Map("rid", rid, "uid", uid))

		_, err := islb.SyncRequest(proto.IslbClientOnLeave, util.Map("rid", rid, "uid", uid))
		if err != nil {
			log.Errorf("IslbClientOnLeave failed %v", err.Error())
		}

		oldPeer := signal.GetPeer(rid, peer.ID())
		if oldPeer != nil {
			signal.DelPeer(rid, peer.ID())
			oldPeer.Close()
		}
	}
	log.Infof("biz.join adding new peer")
	signal.AddPeer(rid, peer)

<<<<<<< HEAD
	islb, found := getRPCForIslb()
	if !found {
		return nil, util.NewNpError(500, "Not found any node for islb.")
	}
=======
	// Send join => islb
	info := msg.Info

	_, err := islb.SyncRequest(proto.IslbClientOnJoin, util.Map("rid", rid, "uid", uid, "info", info))
	if err != nil {
		log.Errorf("IslbClientOnJoin failed %v", err.Error())
	}
	// Send getPubs => islb
	islb.AsyncRequest(proto.IslbGetPubs, msg.RoomInfo).Then(
		func(result nprotoo.RawMessage) {
			var resMsg proto.GetPubResp
			if err := result.Unmarshal(&resMsg); err != nil {
				log.Errorf("Unmarshal pub response %v", err)
				return
			}
			log.Infof("IslbGetPubs: result=%v", resMsg)
			for _, pub := range resMsg.Pubs {
				if pub.MID == "" {
					continue
				}
				notif := proto.StreamAddMsg(pub)
				peer.Notify(proto.ClientOnStreamAdd, notif)
			}
		},
		func(err *nprotoo.Error) {})
>>>>>>> 9a006051

	uid := proto.UID(peer.ID())
	mid := proto.MID(uuid.New().String())
	_, sfu, npErr := getRPCForSFU(uid, rid, mid)
	if npErr != nil {
		log.Errorf("error getting sfu: %v", npErr)
		return nil, util.NewNpError(500, "Not found any node for sfu.")
	}
	info := msg.Info
	// Send join => islb
	resp, npErr := islb.SyncRequest(proto.IslbPeerJoin, proto.ToIslbPeerJoinMsg{
		UID: uid, RID: rid, MID: mid, Info: info,
	})
	if npErr != nil {
		log.Errorf("IslbClientOnJoin failed %v", npErr)
	}
	var fromIslbPeerJoinMsg proto.FromIslbPeerJoinMsg
	if err := json.Unmarshal(resp, &fromIslbPeerJoinMsg); err != nil {
		log.Errorf("IslbClientOnJoin failed %v", err)
	}
	// Send join => sfu
	resp, npErr = sfu.SyncRequest(proto.SfuClientJoin, proto.ToSfuJoinMsg{
		UID:     uid,
		RID:     rid,
		MID:     mid,
		SID:     fromIslbPeerJoinMsg.SID,
		RTCInfo: msg.RTCInfo,
	})
	if npErr != nil {
		log.Errorf("SfuClientOnJoin failed %v", npErr)
	}
	var fromSfuJoinMsg proto.FromSfuJoinMsg
	if err := json.Unmarshal(resp, &fromSfuJoinMsg); err != nil {
		log.Errorf("SfuClientOnJoin failed %v", err)
	}
	// Associate the stream in the SDP with the UID/RID/MID.
	for key := range sdpInfo.GetStreams() {
		islb.AsyncRequest(proto.IslbStreamAdd, proto.ToIslbStreamAddMsg{
			UID: uid, RID: rid, MID: mid, StreamID: proto.StreamID(key),
		})
	}

	return proto.ToClientJoinMsg{
		Peers:   fromIslbPeerJoinMsg.Peers,
		Streams: fromIslbPeerJoinMsg.Streams,
		MID:     mid,
		RTCInfo: fromSfuJoinMsg.RTCInfo,
	}, nil
}

// Handle a signal disconnection.
func close(peer *signal.Peer, msg proto.SignalCloseMsg) (interface{}, *nprotoo.Error) {
	log.Infof("biz.close peer.ID()=%s msg=%v", peer.ID(), msg)
	if !signal.HasPeer(msg.RID, peer) {
		return nil, nil
	}
	signal.DelPeer(msg.RID, string(msg.UID))

	// TODO: This can perhaps be optimized a bit.
	islb, found := getRPCForIslb()
	if !found {
		log.Errorf("islb node not found")
		return nil, util.NewNpError(500, "Not found any node for islb.")
	}

<<<<<<< HEAD
	islb.AsyncRequest(proto.IslbPeerLeave, proto.IslbPeerLeaveMsg{
		RoomInfo: proto.RoomInfo{UID: msg.UID, RID: msg.RID},
	})
=======
	islb.AsyncRequest(proto.IslbOnStreamRemove, util.Map("rid", rid, "uid", uid))
	_, err := islb.SyncRequest(proto.IslbClientOnLeave, util.Map("rid", rid, "uid", uid))
	if err != nil {
		log.Errorf("IslbOnStreamRemove failed %v", err.Error())
	}

	// Unsubscribe from all remote streams
	_, sfu, err := getRPCForSFU("", rid)
	if err != nil {
		log.Warnf("Not found any sfu node, reject: %d => %s", err.Code, err.Reason)
		return nil, util.NewNpError(err.Code, err.Reason)
	}

	_, err = sfu.SyncRequest(proto.ClientUnSubscribe, util.Map("uid", uid))
	if err != nil {
		log.Warnf("unsubscribe: %d => %s", err.Code, err.Reason)
		return nil, util.NewNpError(err.Code, err.Reason)
	}

	signal.DelPeer(rid, peer.ID())
	return emptyMap, nil
}

func publish(peer *signal.Peer, msg proto.PublishMsg) (interface{}, *nprotoo.Error) {
	log.Infof("biz.publish peer.ID()=%s", peer.ID())

	jsep := msg.Jsep
	options := msg.Options
	room := signal.GetRoomByPeer(peer.ID())
	if room == nil {
		return nil, util.NewNpError(codeRoomErr, codeStr(codeRoomErr))
	}

	rid := room.ID()
	uid := peer.ID()

	nid, sfu, err := getRPCForSFU("", rid)
	if err != nil {
		log.Warnf("Not found any sfu node, reject: %d => %s", err.Code, err.Reason)
		return nil, util.NewNpError(err.Code, err.Reason)
	}
>>>>>>> 9a006051

	resp, err := islb.SyncRequest(proto.IslbListMids, proto.ToIslbListMids{
		UID: msg.UID, RID: msg.RID,
	})
	if err != nil {
		log.Errorf("IslbClientOnLeave failed %v", err.Error())
	}
	var fromIslbListMids proto.FromIslbListMids
	if err := json.Unmarshal(resp, &fromIslbListMids); err != nil {
		log.Errorf("IslbListMids failed %v", err)
		return nil, util.NewNpError(500, "IslbListMids failed")
	}

	for _, mid := range fromIslbListMids.MIDs {
		_, sfu, err := getRPCForSFU(msg.UID, msg.RID, mid)
		if err != nil {
			log.Warnf("Not found any sfu node, reject: %d => %s", err.Code, err.Reason)
			return nil, util.NewNpError(err.Code, err.Reason)
		}

		log.Warnf("Issuing leave %s", mid)
		if _, err := sfu.SyncRequest(proto.SfuClientLeave, proto.ToSfuLeaveMsg{
			UID: msg.UID, RID: msg.RID, MID: mid,
		}); err != nil {
			log.Errorf("SfuClientLeave failed %v", err.Error())
			return nil, util.NewNpError(err.Code, err.Reason)
		}
	}
	return nil, nil
}

func leave(msg proto.ToSfuLeaveMsg) (interface{}, *nprotoo.Error) {
	log.Infof("biz.leave msg=%v", msg)
	room := signal.GetRoom(msg.RID)
	if room == nil {
		log.Warnf("room not exits, %v", msg)
		return nil, nil
	}
	if !room.HasPeer(string(msg.UID)) {
		log.Warnf("peer not exits, %v", msg)
		return nil, nil
	}
	signal.DelPeer(msg.RID, string(msg.UID))

	islb, found := getRPCForIslb()
	if !found {
		log.Errorf("islb node not found")
	}
	if _, err := islb.SyncRequest(proto.IslbPeerLeave, proto.IslbPeerLeaveMsg{
		RoomInfo: proto.RoomInfo{UID: msg.UID, RID: msg.RID},
	}); err != nil {
		log.Errorf("IslbClientOnLeave failed %v", err.Error())
	}

	_, sfu, err := getRPCForSFU(msg.UID, msg.RID, msg.MID)
	if err != nil {
		log.Warnf("Not found any sfu node, reject: %d => %s", err.Code, err.Reason)
		return nil, util.NewNpError(err.Code, err.Reason)
	}

	if _, err := sfu.SyncRequest(proto.SfuClientLeave, msg); err != nil {
		log.Errorf("SfuClientLeave failed %v", err.Error())
		return nil, util.NewNpError(err.Code, err.Reason)
	}
	return nil, nil
}

func offer(peer *signal.Peer, msg proto.ClientNegotiationMsg) (interface{}, *nprotoo.Error) {
	log.Infof("biz.offer peer.ID()=%s msg=%v", peer.ID(), msg)
	_, sfu, err := getRPCForSFU(proto.UID(peer.ID()), msg.RID, msg.MID)
	if err != nil {
		log.Warnf("Not found any sfu node, reject: %d => %s", err.Code, err.Reason)
		return nil, util.NewNpError(err.Code, err.Reason)
	}
	resp, err := sfu.SyncRequest(proto.SfuClientOffer, proto.SfuNegotiationMsg{
		UID:     proto.UID(peer.ID()),
		RID:     msg.RID,
		MID:     msg.MID,
		RTCInfo: proto.RTCInfo{Jsep: msg.Jsep},
	})
	if err != nil {
		log.Errorf("SfuClientOnOffer failed %v", err.Error())
		return nil, util.NewNpError(err.Code, err.Reason)
	}

<<<<<<< HEAD
	var answer proto.SfuNegotiationMsg
	if err := json.Unmarshal(resp, &answer); err != nil {
		log.Errorf("Parse answer failed %v", err.Error())
		return nil, util.NewNpError(500, err.Error())
	}

	return proto.ClientNegotiationMsg{
		RID:     answer.RID,
		MID:     answer.MID,
		RTCInfo: answer.RTCInfo,
	}, nil
=======
	log.Infof("unsubscribe: result => %v", result)
	return result, nil
>>>>>>> 9a006051
}

func broadcast(peer *signal.Peer, msg proto.FromClientBroadcastMsg) (interface{}, *nprotoo.Error) {
	log.Infof("biz.broadcast peer.ID()=%s msg=%v", peer.ID(), msg)

	// Validate
	if msg.RID == "" {
		return nil, ridError
	}

	islb, found := getRPCForIslb()
	if !found {
		return nil, util.NewNpError(500, "Not found any node for islb.")
	}
	islb.AsyncRequest(proto.IslbBroadcast, proto.IslbBroadcastMsg{
		RoomInfo: proto.RoomInfo{UID: proto.UID(peer.ID()), RID: msg.RID},
		Info:     msg.Info,
	})
	return emptyMap, nil
}

func trickle(peer *signal.Peer, msg proto.ClientTrickleMsg) (interface{}, *nprotoo.Error) {
	log.Infof("biz.trickle peer.ID()=%s msg=%v", peer.ID(), msg)
	// Validate
	if msg.RID == "" {
		return nil, ridError
	}

	_, sfu, err := getRPCForSFU(proto.UID(peer.ID()), msg.RID, msg.MID)
	if err != nil {
		log.Warnf("Not found any sfu node, reject: %d => %s", err.Code, err.Reason)
		return nil, util.NewNpError(err.Code, err.Reason)
	}

	sfu.AsyncRequest(proto.ClientTrickleICE, proto.SfuTrickleMsg{
		UID:       proto.UID(peer.ID()),
		RID:       msg.RID,
		MID:       msg.MID,
		Candidate: msg.Candidate,
	})
	return emptyMap, nil
}<|MERGE_RESOLUTION|>--- conflicted
+++ resolved
@@ -37,15 +37,15 @@
 	if !found {
 		return nil, util.NewNpError(500, "Not found any node for islb.")
 	}
-	uid := peer.ID()
+	uid := proto.UID(peer.ID())
 
 	//already joined this room
 	if signal.HasPeer(rid, peer) {
 		log.Infof("biz.join peer.ID()=%s already joined, removing old peer", peer.ID())
-		islb.AsyncRequest(proto.IslbOnStreamRemove, util.Map("rid", rid, "uid", uid))
-
-		_, err := islb.SyncRequest(proto.IslbClientOnLeave, util.Map("rid", rid, "uid", uid))
-		if err != nil {
+
+		if _, err := islb.SyncRequest(proto.IslbPeerLeave, proto.IslbPeerLeaveMsg{
+			RoomInfo: proto.RoomInfo{UID: uid, RID: msg.RID},
+		}); err != nil {
 			log.Errorf("IslbClientOnLeave failed %v", err.Error())
 		}
 
@@ -58,40 +58,6 @@
 	log.Infof("biz.join adding new peer")
 	signal.AddPeer(rid, peer)
 
-<<<<<<< HEAD
-	islb, found := getRPCForIslb()
-	if !found {
-		return nil, util.NewNpError(500, "Not found any node for islb.")
-	}
-=======
-	// Send join => islb
-	info := msg.Info
-
-	_, err := islb.SyncRequest(proto.IslbClientOnJoin, util.Map("rid", rid, "uid", uid, "info", info))
-	if err != nil {
-		log.Errorf("IslbClientOnJoin failed %v", err.Error())
-	}
-	// Send getPubs => islb
-	islb.AsyncRequest(proto.IslbGetPubs, msg.RoomInfo).Then(
-		func(result nprotoo.RawMessage) {
-			var resMsg proto.GetPubResp
-			if err := result.Unmarshal(&resMsg); err != nil {
-				log.Errorf("Unmarshal pub response %v", err)
-				return
-			}
-			log.Infof("IslbGetPubs: result=%v", resMsg)
-			for _, pub := range resMsg.Pubs {
-				if pub.MID == "" {
-					continue
-				}
-				notif := proto.StreamAddMsg(pub)
-				peer.Notify(proto.ClientOnStreamAdd, notif)
-			}
-		},
-		func(err *nprotoo.Error) {})
->>>>>>> 9a006051
-
-	uid := proto.UID(peer.ID())
 	mid := proto.MID(uuid.New().String())
 	_, sfu, npErr := getRPCForSFU(uid, rid, mid)
 	if npErr != nil {
@@ -155,53 +121,9 @@
 		return nil, util.NewNpError(500, "Not found any node for islb.")
 	}
 
-<<<<<<< HEAD
 	islb.AsyncRequest(proto.IslbPeerLeave, proto.IslbPeerLeaveMsg{
 		RoomInfo: proto.RoomInfo{UID: msg.UID, RID: msg.RID},
 	})
-=======
-	islb.AsyncRequest(proto.IslbOnStreamRemove, util.Map("rid", rid, "uid", uid))
-	_, err := islb.SyncRequest(proto.IslbClientOnLeave, util.Map("rid", rid, "uid", uid))
-	if err != nil {
-		log.Errorf("IslbOnStreamRemove failed %v", err.Error())
-	}
-
-	// Unsubscribe from all remote streams
-	_, sfu, err := getRPCForSFU("", rid)
-	if err != nil {
-		log.Warnf("Not found any sfu node, reject: %d => %s", err.Code, err.Reason)
-		return nil, util.NewNpError(err.Code, err.Reason)
-	}
-
-	_, err = sfu.SyncRequest(proto.ClientUnSubscribe, util.Map("uid", uid))
-	if err != nil {
-		log.Warnf("unsubscribe: %d => %s", err.Code, err.Reason)
-		return nil, util.NewNpError(err.Code, err.Reason)
-	}
-
-	signal.DelPeer(rid, peer.ID())
-	return emptyMap, nil
-}
-
-func publish(peer *signal.Peer, msg proto.PublishMsg) (interface{}, *nprotoo.Error) {
-	log.Infof("biz.publish peer.ID()=%s", peer.ID())
-
-	jsep := msg.Jsep
-	options := msg.Options
-	room := signal.GetRoomByPeer(peer.ID())
-	if room == nil {
-		return nil, util.NewNpError(codeRoomErr, codeStr(codeRoomErr))
-	}
-
-	rid := room.ID()
-	uid := peer.ID()
-
-	nid, sfu, err := getRPCForSFU("", rid)
-	if err != nil {
-		log.Warnf("Not found any sfu node, reject: %d => %s", err.Code, err.Reason)
-		return nil, util.NewNpError(err.Code, err.Reason)
-	}
->>>>>>> 9a006051
 
 	resp, err := islb.SyncRequest(proto.IslbListMids, proto.ToIslbListMids{
 		UID: msg.UID, RID: msg.RID,
@@ -287,7 +209,6 @@
 		return nil, util.NewNpError(err.Code, err.Reason)
 	}
 
-<<<<<<< HEAD
 	var answer proto.SfuNegotiationMsg
 	if err := json.Unmarshal(resp, &answer); err != nil {
 		log.Errorf("Parse answer failed %v", err.Error())
@@ -299,10 +220,6 @@
 		MID:     answer.MID,
 		RTCInfo: answer.RTCInfo,
 	}, nil
-=======
-	log.Infof("unsubscribe: result => %v", result)
-	return result, nil
->>>>>>> 9a006051
 }
 
 func broadcast(peer *signal.Peer, msg proto.FromClientBroadcastMsg) (interface{}, *nprotoo.Error) {
